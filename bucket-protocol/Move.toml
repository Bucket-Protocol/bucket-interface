[package]
name = "BucketProtocol"
edition = "2024.beta" # edition = "legacy" to use legacy (pre-2024) Move
<<<<<<< HEAD
published-at = "0x0c592cdefe5ad2d062b128b6a097983e9c40a742c50abb867a5821714a628457"
=======
version = "0.6.0"
# published-at = "0x1f2ec04660d4d28593cdfd245e6e0d26c4c1127ee47dd313ff297efa0ccadf59"
# published-at = "0x275b6c59f68837f7c8d7076254373a5bb16e20e6435967defdd86f943e70a2db"
# published-at = "0x2545d6a3da56cfd79a0394710f42d038baf87bcf6cfd7f5bb14906dcd7f4e8b3"
# published-at = "0x950e7f6121e57aa1a087bd4c13c33d00a1489478fb3a78685bf3d66b4a5e9c9c"
# published-at = "0xb33a1e64335a024c4adfe9a9909abe39dae939593755f7fc745cd5fbd259197e"
# published-at = "0x8e39c5069076cbb95bede1e5d2217c91f7fdc3ee266d778927f128e561c6f3eb"
# published-at = "0xae5f248cacff46bc1ff9a2b0049963ad320b4d05a3d8b5dc3833e77c85cb6600"
# published-at = "0x8573a39b0d5f21d7e0bbee317851c3ac27536d3649426735493e890805034274"
# published-at = "0x0c592cdefe5ad2d062b128b6a097983e9c40a742c50abb867a5821714a628457"
# published-at = "0x0275217e283b408b60adc2ca5f842df3e59fb71e06ee79f07b4eb989141f91d3"
published-at = "0xb71c0893203d0f59622fc3fac849d0833de559d7503af21c5daf880d60d754ed"
>>>>>>> 3002267f
# license = ""           # e.g., "MIT", "GPL", "Apache 2.0"
# authors = ["..."]      # e.g., ["Joe Smith (joesmith@noemail.com)", "John Snow (johnsnow@noemail.com)"]

[dependencies]
Sui = { git = "https://github.com/MystenLabs/sui.git", subdir = "crates/sui-framework/packages/sui-framework", rev = "framework/mainnet" }
<<<<<<< HEAD
# BucketOracle = { git = "https://github.com/Bucket-Protocol/oracle.git", rev = "mainnet"  }
BucketOracle = { git = "https://github.com/Bucket-Protocol/oracle.git", rev = "test-only"  }
=======
BucketOracle = { git = "https://github.com/Bucket-Protocol/oracle.git", rev = "mainnet"  }
# BucketOracle = { git = "https://github.com/Bucket-Protocol/oracle.git", rev = "test-only"  }
>>>>>>> 3002267f
BucketFramework = { local = "../framework" }
Flask = { git = "https://github.com/Sparkling-Finance/contract.git", subdir = "flask", rev = "main"}
# For remote import, use the `{ git = "...", subdir = "...", rev = "..." }`.
# Revision can be a branch, a tag, and a commit hash.
# MyRemotePackage = { git = "https://some.remote/host.git", subdir = "remote/path", rev = "main" }

# For local dependencies use `local = path`. Path is relative to the package root
# Local = { local = "../path/to" }

# To resolve a version conflict and force a specific version for dependency
# override use `override = true`
# Override = { local = "../conflicting/version", override = true }

[addresses]
bucket_protocol = "0xce7ff77a83ea0cb6fd39bd8748e2ec89a3f41e8efdc3f4eb123e0ca37b184db2"


# Named addresses will be accessible in Move as `@name`. They're also exported:
# for example, `std = "0x1"` is exported by the Standard Library.
# alice = "0xA11CE"

[dev-dependencies]
# The dev-dependencies section allows overriding dependencies for `--test` and
# `--dev` modes. You can introduce test-only dependencies here.
# Local = { local = "../path/to/dev-build" }

[dev-addresses]
# The dev-addresses section allows overwriting named addresses for the `--test`
# and `--dev` modes.
# alice = "0xB0B"
<|MERGE_RESOLUTION|>--- conflicted
+++ resolved
@@ -1,9 +1,6 @@
 [package]
 name = "BucketProtocol"
 edition = "2024.beta" # edition = "legacy" to use legacy (pre-2024) Move
-<<<<<<< HEAD
-published-at = "0x0c592cdefe5ad2d062b128b6a097983e9c40a742c50abb867a5821714a628457"
-=======
 version = "0.6.0"
 # published-at = "0x1f2ec04660d4d28593cdfd245e6e0d26c4c1127ee47dd313ff297efa0ccadf59"
 # published-at = "0x275b6c59f68837f7c8d7076254373a5bb16e20e6435967defdd86f943e70a2db"
@@ -16,19 +13,13 @@
 # published-at = "0x0c592cdefe5ad2d062b128b6a097983e9c40a742c50abb867a5821714a628457"
 # published-at = "0x0275217e283b408b60adc2ca5f842df3e59fb71e06ee79f07b4eb989141f91d3"
 published-at = "0xb71c0893203d0f59622fc3fac849d0833de559d7503af21c5daf880d60d754ed"
->>>>>>> 3002267f
 # license = ""           # e.g., "MIT", "GPL", "Apache 2.0"
 # authors = ["..."]      # e.g., ["Joe Smith (joesmith@noemail.com)", "John Snow (johnsnow@noemail.com)"]
 
 [dependencies]
 Sui = { git = "https://github.com/MystenLabs/sui.git", subdir = "crates/sui-framework/packages/sui-framework", rev = "framework/mainnet" }
-<<<<<<< HEAD
 # BucketOracle = { git = "https://github.com/Bucket-Protocol/oracle.git", rev = "mainnet"  }
 BucketOracle = { git = "https://github.com/Bucket-Protocol/oracle.git", rev = "test-only"  }
-=======
-BucketOracle = { git = "https://github.com/Bucket-Protocol/oracle.git", rev = "mainnet"  }
-# BucketOracle = { git = "https://github.com/Bucket-Protocol/oracle.git", rev = "test-only"  }
->>>>>>> 3002267f
 BucketFramework = { local = "../framework" }
 Flask = { git = "https://github.com/Sparkling-Finance/contract.git", subdir = "flask", rev = "main"}
 # For remote import, use the `{ git = "...", subdir = "...", rev = "..." }`.
